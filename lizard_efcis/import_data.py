--- conflicted
+++ resolved
@@ -173,12 +173,7 @@
                     logger.info("get wns %s %s" % (
                         datatype, ''.join(val_raw.split(' '))))
                 inst = class_inst.objects.get(
-<<<<<<< HEAD
-                    **{'wns_oms_space_less__iexact': ''.join(
-                        val_raw.split(' '))})
-=======
                     wns_oms__iexact=''.join(val_raw.split(' ')))
->>>>>>> 5561389a
             else:
                 inst = class_inst.objects.get(
                     **{foreignkey_field: val_raw})
