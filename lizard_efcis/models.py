--- conflicted
+++ resolved
@@ -95,14 +95,10 @@
 
 class Locatie(models.Model):
 
-<<<<<<< HEAD
-    loc_id = models.CharField(max_length=50, help_text="Locatiecode", unique=True)
-=======
     loc_id = models.CharField(
         max_length=50,
         help_text="Locatiecode",
         unique=True)
->>>>>>> 268a57a8
     loc_oms = models.TextField(
         null=True,
         blank=True,
@@ -133,8 +129,6 @@
     def __str__(self):
         return self.loc_oms
 
-<<<<<<< HEAD
-=======
 
 class ParameterGroep(models.Model):
 
@@ -149,7 +143,6 @@
     def __unicode__(self):
         return self.code
 
->>>>>>> 268a57a8
 
 class Parameter(models.Model):
 
@@ -162,10 +155,7 @@
         max_length=30, null=True, blank=True)
     datum_status = models.DateField(null=True, blank=True)
     status = models.ForeignKey(Status, null=True, blank=True)
-<<<<<<< HEAD
-=======
     parametergroep = models.ForeignKey(ParameterGroep, null=True)
->>>>>>> 268a57a8
 
     def __unicode__(self):
         return unicode(self.par_code)
@@ -311,21 +301,6 @@
         return self.wns_code
 
 
-<<<<<<< HEAD
-class ParameterGroep(models.Model):
-
-    code = models.CharField(primary_key=True, max_length=255)
-    parent = models.ForeignKey(
-        'lizard_efcis.ParameterGroep',
-        null=True,
-        blank=True)
-
-    def __unicode__(self):
-        return self.code
-
-
-=======
->>>>>>> 268a57a8
 class Opname(models.Model):
 
     datum = models.DateField()
@@ -350,10 +325,7 @@
             'wns',
             'locatie')
         )
-<<<<<<< HEAD
         ordering = ['wns', 'locatie', 'datum', 'tijd']
-=======
->>>>>>> 268a57a8
 
     @property
     def moment(self):
