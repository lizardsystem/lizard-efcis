# (c) Nelen & Schuurmans.  GPL licensed, see LICENSE.rst.
# -*- coding: utf-8 -*-
from __future__ import print_function
from __future__ import unicode_literals

from datetime import datetime
from itertools import groupby
import logging

from django.core.paginator import EmptyPage
from django.core.paginator import PageNotAnInteger
from django.core.paginator import Paginator
from django.db import connection
from django.db.models import Count
from django.db.models import Max
from django.db.models import Min
from django.db.models import Q
from django.http import HttpResponse
from django.utils.functional import cached_property
from django.utils.text import slugify
from rest_framework import generics
from rest_framework import status
from rest_framework.decorators import api_view
from rest_framework.renderers import TemplateHTMLRenderer
from rest_framework.response import Response
from rest_framework.reverse import reverse
from rest_framework.views import APIView
import numpy as np

from lizard_efcis import export_data
from lizard_efcis import models
from lizard_efcis import serializers
from lizard_efcis.manager import UNRELIABLE
from lizard_efcis.manager import VALIDATED
from lizard_efcis.manager import VALIDATION_CHOICES

MAX_GRAPH_RESULTS = 20000
GRAPH_KEY_SEPARATOR = '___'

logger = logging.getLogger(__name__)


def str_to_datetime(datetime_string):
    dtformat = "%d-%m-%Y"
    try:
        return datetime.strptime(datetime_string, dtformat)
    except:
        logger.debug("Datetime string %r doesn't match format %s.",
                     datetime_string, dtformat)


def possibly_halved_or_krw_value(opname):
    if opname.get('waarde_krw') is not None:
        return opname['waarde_krw']
    value = opname['waarde_n']
    if opname.get('detect__teken') == '<':
        return value / 2.0
    return value


class ApproximateCountPaginator(Paginator):

    def _get_count(self):
        # Much quicker approximate count for big datasets.
        # Partial copy/paste from https://djangosnippets.org/snippets/2855/
        # See http://wiki.postgresql.org/wiki/Slow_Counting
        # Drawback: this returns the total number of items and does **not**
        # take into account any filtering.
        if self._count is None:
            cursor = connection.cursor()
            cursor.execute("SELECT reltuples FROM pg_class WHERE relname = %s",
                           [self.object_list.query.model._meta.db_table])
            self._count = int(cursor.fetchone()[0])
        return self._count
    count = property(_get_count)


@api_view()
def api_root(request, format=None):
    return Response({
        'opnames': reverse(
            'efcis-opname-list',
            request=request,
            format=format),
        'graphs': reverse(
            'efcis-graphs',
            request=request,
            format=format),
        'parametergroeps': reverse(
            'efcis-parametergroep-tree',
            request=request,
            format=format),
        'locaties': reverse(
            'efcis-locaties-list',
            request=request,
            format=format),
        'map': reverse(
            'efcis-map',
            request=request,
            format=format),
        'KRW gebieden': reverse(
            'efcis-krw-areas',
            request=request,
            format=format),
        'meetnetten': reverse(
            'efcis-meetnet-tree',
            request=request,
            format=format),
        'parameters': reverse(
            'efcis-parameters-list',
            request=request,
            format=format),
        'export formaten': reverse(
            'efcis-export-formats',
            request=request,
            format=format),
    })


@api_view()
def opname_detail(request, pk):
    try:
        opname = models.Opname.objects.get(pk=pk)
    except models.Opname.DoesNotExist:
        return Response(status=status.HTTP_404_NOT_FOUND)

    show_admin_link = request.user.is_staff
    serializer = serializers.OpnameDetailSerializer(
        opname, context={'request': request,
                         'show_admin_link': show_admin_link})
    return Response(serializer.data)


class ParameterGroepAPI(APIView):

    def get(self, request, format=None):
        parametergroeps = models.ParameterGroep.objects.filter(
            parent__isnull=True)
        serializer = serializers.ParameterGroepSerializer(
            parametergroeps,
            many=True,
            context={'request': self.request}
        )
        return Response(serializer.data)


class ParameterAPI(generics.ListAPIView):

    model = models.Parameter
    serializer_class = serializers.ParameterSerializer
    paginate_by_param = 'page_size'
    paginate_by = 50
    max_page_size = 500

    def _get_parametergroep_childs(self, groep_ids):
        groep_tree_ids = []
        for groep_id in groep_ids:
            par_groeppen = models.ParameterGroep.objects.filter(
                Q(id=groep_id) |
                Q(parent=groep_id) |
                Q(parent__parent=groep_id))
            groep_tree_ids.extend(par_groeppen.values_list('id', flat=True))
        return groep_tree_ids

    def get_queryset(self):
        parametergroups = self.request.query_params.get('parametergroups')
        if parametergroups:
            groep_tree_ids = self._get_parametergroep_childs(
                parametergroups.split(','))
            parameters = models.Parameter.objects.filter(
                parametergroep__id__in=groep_tree_ids)
        else:
            parameters = models.Parameter.objects.all()
        return parameters


class MeetnetAPI(APIView):

    def get(self, request, format=None):
        meetnetten = models.Meetnet.objects.filter(
            parent__isnull=True)
        serializer = serializers.MeetnetSerializer(
            meetnetten,
            many=True,
            context={'request': self.request}
        )
        return Response(serializer.data)


class FilteredOpnamesAPIView(APIView):
    """Base view for returning opnames, filted by GET parameters."""

    exclude_unreliable_also_for_managers = True

    def post(self, *args, **kwargs):
        # Dirty hack around long URLs due to long query parameters.  Note that
        # this only works for the FilteredOpnamesAPIView descendants!
        return self.get(*args, **kwargs)

    def get_or_post_param(self, param):
        # Collary to abovementioned POST hack.
        return (self.request.query_params.get(param)
                or self.request.data.get(param))

    @property
    def filtered_opnames(self):
        opnames = models.Opname.objects.all()

        if self.exclude_unreliable_also_for_managers:
            opnames = opnames.exclude(validation_state=UNRELIABLE)

        start_date = self.get_or_post_param('start_date')
        end_date = self.get_or_post_param('end_date')
        locations = self.get_or_post_param('locations')
        parametergroeps = self.get_or_post_param('parametergroeps')
        meetnets = self.get_or_post_param('meetnets')
        parameter_ids = self.get_or_post_param('parameters')

        if start_date:
            start_datetime = str_to_datetime(start_date)
            if start_datetime:
                opnames = opnames.filter(datum__gte=start_datetime)
        if end_date:
            end_datetime = str_to_datetime(end_date)
            if end_datetime:
                opnames = opnames.filter(datum__lte=end_datetime)

        # Locations: parameter and parametergroep should be additive, not
        # restrictive.
        parameter_filter = Q()
        if parameter_ids:
            parameter_filter = parameter_filter | Q(
                wns__parameter__id__in=parameter_ids.split(','))
        if parametergroeps:
            parameter_group_ids = parametergroeps.split(',')
            parametergroepen = models.ParameterGroep.objects.filter(
                Q(id__in=parameter_group_ids) |
                Q(parent__in=parameter_group_ids) |
                Q(parent__parent__in=parameter_group_ids))
            parameter_filter = parameter_filter | Q(
                wns__parameter__parametergroep__in=parametergroepen)
        opnames = opnames.filter(parameter_filter)

        # Locations: meetnet and individual selections should be additive, not
        # restrictive.
        location_filter = Q()
        if locations:
            location_filter = location_filter | Q(
                locatie__in=locations.split(','))
        if meetnets:
            meetnet_ids = meetnets.split(',')
            meetnetten = models.Meetnet.objects.filter(
                Q(id__in=meetnet_ids) |
                Q(parent__in=meetnet_ids) |
                Q(parent__parent__in=meetnet_ids) |
                Q(parent__parent__parent__in=meetnet_ids) |
                Q(parent__parent__parent__parent__in=meetnet_ids)
            )

            location_filter = location_filter | Q(
                locatie__meetnet__in=meetnetten)
        opnames = opnames.filter(location_filter).distinct()
        return opnames


class LocatieAPI(generics.ListAPIView):

    model = models.Locatie
    serializer_class = serializers.LocatieSerializer
    paginate_by_param = 'page_size'
    paginate_by = 50
    max_page_size = 500

    def get_queryset(self):
        meetnets = self.request.query_params.get('meetnets')
        locaties = models.Locatie.objects.exclude(geo_punt1__isnull=True,
                                                  area__isnull=True)
        if meetnets is not None:
            meetnet_ids = meetnets.split(',')
            meetnetten = models.Meetnet.objects.filter(
                Q(id__in=meetnet_ids) |
                Q(parent__in=meetnet_ids) |
                Q(parent__parent__in=meetnet_ids) |
                Q(parent__parent__parent__in=meetnet_ids) |
                Q(parent__parent__parent__parent__in=meetnet_ids)
            )
            locaties = locaties.filter(
                meetnet__in=meetnetten).distinct()
        return locaties


class MapAPI(FilteredOpnamesAPIView):
    """Lists locations as geojson for the map.

    ``features`` lists the actual geojson locations. In the properties,
    ``color_value`` (and ``abs_color_value``, see below) is a value between 0
    and 100 that you can use to color the points. The value is ``null`` when
    there's no value at this location for the measurement.

    ``abs_min_value`` and ``abs_max_value`` are the minimum and maximum
    (validated) values found in all the available "opnames" for the "wns" that
    we color on.

    ``min_value`` and ``max_value`` are the minimum and maximum values found
    for the current selection.

    ``color_by_fields`` is a list of fields (rather "wns" id/description
    pairs) that we can color the locations by. Add a GET parameter
    ``color_by=id``, taking the id from this list to enable it.

    """

    @cached_property
    def color_by(self):
        from_query_param = self.get_or_post_param('color_by')
        if from_query_param:
            return int(from_query_param)

    def get(self, request, format=None):
        numerical_opnames = self.filtered_opnames.exclude(waarde_n=None,
                                                          waarde_krw=None)
        opnames = numerical_opnames.values('locatie', 'wns').order_by()
        # ^^^ Note: unordered for speed reasons.
        relevant_locatie_ids = list(set(
            [opname['locatie'] for opname in opnames]))
        locaties = models.Locatie.objects.filter(id__in=relevant_locatie_ids)
        relevant_wns_ids = list(set(
            [opname['wns'] for opname in opnames]))
        color_by_fields = models.WNS.objects.filter(
            pk__in=relevant_wns_ids).values('id', 'wns_oms')

        latest_values = {}  # Latest value per location.
        latest_krw_values = {}  # Latest value per location.
        color_values = {}  # Latest value converted to 0-100 scale.
        abs_color_values = {}  # Same, but scaled to all values.
        boxplot_values = {}
        latest_datetimes = {}

        min_value = None
        max_value = None
        abs_min_value = None
        abs_max_value = None
        color_by_name = None
        is_krw_score = False

        if self.color_by:
            color_by_name = models.WNS.objects.get(pk=self.color_by).wns_oms
            # Re-fetch numerical opnames, now including values
            numerical_opnames = self.filtered_opnames.exclude(waarde_n=None,
                                                              waarde_krw=None)
            opnames_for_color_by = numerical_opnames.filter(
                wns=self.color_by).values(
                    'locatie', 'datum', 'tijd', 'waarde_n',
                    'waarde_a',
                    'waarde_krw',
                    'detect__teken', 'activiteit__act_type')

            if opnames_for_color_by:
                is_krw_score = (
                    opnames_for_color_by[0]['activiteit__act_type'] ==
                    models.Activiteit.T2)

            abs_min_max = models.Opname.objects.filter(
                wns=self.color_by,
                validation_state=VALIDATED).aggregate(
                    Min('waarde_n'), Max('waarde_n'))
            abs_min_value = abs_min_max['waarde_n__min']
            abs_max_value = abs_min_max['waarde_n__max']
            if abs_min_value is not None and abs_max_value is not None:
                abs_difference = abs_max_value - abs_min_value
            else:
                abs_difference = None

            selection_values = [opname['waarde_n'] for opname in opnames_for_color_by
                                if opname['waarde_n'] is not None]
            if selection_values:
                min_value = min(selection_values)
                max_value = max(selection_values)
                difference = max_value - min_value
            else:
                # min([]) raises an error!
                min_value = None
                max_value = None
                difference = None

            if is_krw_score:
                # Hard-code the range to 0-1
                min_value = 0
                abs_min_value = 0
                max_value = 1
                abs_max_value = 1
                difference = 1
                abs_difference = 1

            def _key(opname):
                return opname['locatie']

            for locatie, group in groupby(opnames_for_color_by, _key):

                opnames_per_locatie = list(group)
                values = [
                    possibly_halved_or_krw_value(opname)
                    for opname in opnames_per_locatie]
                summer_values = [
                    possibly_halved_or_krw_value(opname) for opname in opnames_per_locatie
                    if opname['datum'].month in [4, 5, 6, 7, 8, 9]]
                winter_values = [
                    possibly_halved_or_krw_value(opname) for opname in opnames_per_locatie
                    if opname['datum'].month not in [4, 5, 6, 7, 8, 9]]
                if summer_values:
                    summer_mean = np.mean(summer_values)
                else:
                    # Otherwise you get a "mean of empty slice" error.
                    summer_mean = None
                if winter_values:
                    winter_mean = np.mean(winter_values)
                else:
                    winter_mean = None

                boxplot_data = {'mean': np.mean(values),
                                'summer_mean': summer_mean,
                                'winter_mean': winter_mean,
                                'num_values': len(values),
                                'median': np.median(values),
                                'min': np.min(values),
                                'max': np.max(values),
                                'std': np.std(values),
                                'q1': np.percentile(values, 25),
                                'q3': np.percentile(values, 75),
                                'p10': np.percentile(values, 10),
                                'p90': np.percentile(values, 90)}

                if is_krw_score:
                    krw_values = [opname['waarde_a'] for opname in opnames_per_locatie
                                  if opname['waarde_a']]
                    latest_krw_values[locatie] = krw_values[-1]

                if not opnames_per_locatie:
                    continue
                # Group is sorted according to date/time, we can grab the
                # latest one.
                latest_value = values[-1]
                latest_values[locatie] = latest_value
                latest_opname = opnames_per_locatie[-1]
                latest_datetime = '%sT%s.000Z' % (latest_opname['datum'],
                                                  latest_opname['tijd'] or '00:00:00')
                latest_datetimes[locatie] = latest_datetime
                if difference:
                    color_value = round(
                        (latest_value - min_value) / difference * 100)
                else:
                    color_value = 100.0
                if abs_difference:
                    abs_color_value = round(
                        (latest_value - abs_min_value) / abs_difference * 100)
                else:
                    abs_color_value = 100.0
                color_values[locatie] = color_value
                abs_color_values[locatie] = abs_color_value
                boxplot_values[locatie] = boxplot_data

        serializer = serializers.MapSerializer(
            locaties,
            many=True,
            context={'latest_values': latest_values,
                     'latest_krw_values': latest_krw_values,
                     'latest_datetimes': latest_datetimes,
                     'is_krw_score': is_krw_score,
                     'color_values': color_values,
                     'abs_color_values': abs_color_values,
                     'boxplot_values': boxplot_values})
        result = serializer.data

        result['color_by_fields'] = color_by_fields
        result['min_value'] = min_value
        result['max_value'] = max_value
        result['abs_min_value'] = abs_min_value
        result['abs_max_value'] = abs_max_value
        result['color_by_name'] = color_by_name
        result['is_krw_score'] = is_krw_score

        return Response(result)


class OpnamesAPI(FilteredOpnamesAPIView):

    exclude_unreliable_also_for_managers = False
    # ^^^ The table view is the only place were managers want to see
    # unreliable opnames. In all other places (especially the mean/min/max
    # values) they should be filtered out even for them. (Normal users already
    # only see validated opnames).

    def get(self, request, format=None):
        loc_id_filter = self.get_or_post_param('loc_id')
        wns_oms_filter = self.get_or_post_param('wns_oms')
        par_oms_filter = self.get_or_post_param('par_oms')
        loc_oms_filter = self.get_or_post_param('loc_oms')
        activiteit_filter = self.get_or_post_param('activiteit')
        detectiegrens_filter = self.get_or_post_param('detectiegrens')
        validation_state_filter = self.get_or_post_param('validatiestatus')
        waarde_n_filter = self.get_or_post_param('waarde_n')
        waarde_a_filter = self.get_or_post_param('waarde_a')
        eenheid_oms_filter = self.get_or_post_param('eenheid_oms')
        hoedanigheid_oms_filter = self.get_or_post_param('hoed_oms')
        compartiment_oms_filter = self.get_or_post_param('comp_oms')
        sort_fields = self.get_or_post_param('sort_fields')
        sort_dirs = self.get_or_post_param('sort_dirs')
        ITEMS_PER_PAGE = 30

        page = self.get_or_post_param('page')
        page_size = self.get_or_post_param('page_size')
        filtered_opnames = self.filtered_opnames

        if loc_id_filter:
            filtered_opnames = filtered_opnames.filter(
                locatie__loc_id__icontains=loc_id_filter)
        if wns_oms_filter:
            filtered_opnames = filtered_opnames.filter(
                wns__wns_oms__icontains=wns_oms_filter)
        if loc_oms_filter:
            filtered_opnames = filtered_opnames.filter(
                locatie__loc_oms__icontains=loc_oms_filter)
        if par_oms_filter:
            filtered_opnames = filtered_opnames.filter(
                wns__parameter__par_oms__icontains=par_oms_filter)
        if activiteit_filter:
            filtered_opnames = filtered_opnames.filter(
                activiteit__activiteit__icontains=activiteit_filter)
        if detectiegrens_filter:
            filtered_opnames = filtered_opnames.filter(
                detect__teken__icontains=detectiegrens_filter)
        if validation_state_filter:
            search_text = validation_state_filter.lower()
            matching_states = [number for (number, text) in VALIDATION_CHOICES
                               if search_text in text.lower()]
            filtered_opnames = filtered_opnames.filter(
                validation_state__in=matching_states)
        if waarde_n_filter:
            if '..' in waarde_n_filter:
                waarde_range = waarde_n_filter.split('..')
                filtered_opnames = filtered_opnames.filter(
                    waarde_n__gt=waarde_range[0])
                filtered_opnames = filtered_opnames.filter(
                    waarde_n__lt=waarde_range[1])
            elif '<' in waarde_n_filter:
                waarde_n_filter = waarde_n_filter.replace('<', '').strip()
                filtered_opnames = filtered_opnames.filter(
                    waarde_n__lt=waarde_n_filter)
            elif '>' in waarde_n_filter:
                waarde_n_filter = waarde_n_filter.replace('>', '').strip()
                filtered_opnames = filtered_opnames.filter(
                    waarde_n__gt=waarde_n_filter)
            else:
                filtered_opnames = filtered_opnames.filter(
                    waarde_n=waarde_n_filter)
        if waarde_a_filter:
            filtered_opnames = filtered_opnames.filter(
                waarde_a=waarde_a_filter)
        if eenheid_oms_filter:
            filtered_opnames = filtered_opnames.filter(
                wns__eenheid__eenheid_oms__icontains=eenheid_oms_filter)
        if hoedanigheid_oms_filter:
            filtered_opnames = filtered_opnames.filter(
                wns__hoedanigheid__hoed_oms__icontains=hoedanigheid_oms_filter)
        if compartiment_oms_filter:
            filtered_opnames = filtered_opnames.filter(
                wns__compartiment__comp_oms__icontains=compartiment_oms_filter)
        if sort_fields and sort_dirs:
            filtered_opnames = self.order_opnames(
                sort_fields, sort_dirs, filtered_opnames)

        if page_size not in [None, '']:
            ITEMS_PER_PAGE = page_size

        filtered_opnames = filtered_opnames.prefetch_related(
            'locatie',
            'locatie__watertype',
            'wns',
            'activiteit',
            'detect',
            'wns__parameter',
            'wns__eenheid',
            'wns__hoedanigheid',
            'wns__compartiment',
            )

        if self.get_or_post_param('format') == 'csv':
            serializer = serializers.OpnameSerializer(
                filtered_opnames,
                many=True,
                context={'request': self.request})
            return Response(serializer.data)

        # paginator = ApproximateCountPaginator(filtered_opnames, ITEMS_PER_PAGE)
        paginator = Paginator(filtered_opnames, ITEMS_PER_PAGE)
        try:
            opnames = paginator.page(page)
        except PageNotAnInteger:
            opnames = paginator.page(1)
        except EmptyPage:
            opnames = paginator.page(paginator.num_pages)

        serializer = serializers.PaginatedOpnameSerializer(
            opnames,
            context={'request': self.request})
        return Response(serializer.data)

    def order_opnames(self, sort_fields, sort_dirs, filtered_opnames):
        sort_field_names = sort_fields.split(',')
        sort_directions = sort_dirs.split(',')
        ordering = []
        for fieldname in sort_field_names:
            direction = sort_directions[sort_field_names.index(fieldname)]

            if direction.startswith('-'):
                direction_sign = '-'
            else:
                direction_sign = ''

            if fieldname == 'wns_oms':
                fieldname = 'wns__wns_oms'
            elif fieldname == 'loc_id':
                fieldname = 'locatie__loc_id'
            elif fieldname == 'loc_oms':
                fieldname = 'locatie__loc_oms'
            elif fieldname == 'activiteit':
                fieldname == 'activiteit__activiteit'
            elif fieldname == 'detectiegrens':
                fieldname = 'detect__teken'
            elif fieldname == 'par_oms':
                fieldname = 'wns__parameter__par_oms'
            elif fieldname == 'hoed_oms':
                fieldname = 'wns__hoedanigheid__hoed_oms'
            elif fieldname == 'comp_oms':
                fieldname = 'wns__compartiment__comp_oms'
            elif fieldname == 'eenheid_oms':
                fieldname = 'wns__eenheid__eenheid_oms'
            elif fieldname == 'validatiestatus':
                fieldname = 'validation_state'
            elif fieldname == 'grondsoort':
                fieldname = 'locatie__grondsoort'
            elif fieldname == 'landgebruik':
                fieldname = 'locatie__landgebruik'
            ordering.append('%s%s' % (direction_sign, fieldname))
        filtered_opnames = filtered_opnames.order_by(*ordering)
        return filtered_opnames


class GraphsAPI(FilteredOpnamesAPIView):
    """API to return available graph lines."""

    def get(self, request, format=None):
        numerical_opnames = self.filtered_opnames.exclude(
            waarde_n=None).order_by()
        all_points = numerical_opnames.values(
            'wns__wns_code', 'wns__wns_oms', 'wns__parameter__par_code',
            'wns__eenheid__eenheid',
            'locatie__loc_id', 'locatie__loc_oms')[:MAX_GRAPH_RESULTS]

        def _key(point):
            return '%s%s%s' % (point['wns__wns_code'],
                               GRAPH_KEY_SEPARATOR,
                               point['locatie__loc_id'])

        all_points = list(all_points)
        all_points.sort(key=_key)
        lines = []
        for key, group in groupby(all_points, _key):
            points = list(group)
            if not points:
                # Weird corner case?
                continue
            first = points[0]
            line = {'wns': first['wns__wns_oms'],
                    'location': first['locatie__loc_oms'],
                    'unit': first['wns__eenheid__eenheid'],
                    'id': key,
                    'line-url': reverse(
                        'efcis-line',
                        kwargs={'key': key},
                        format=format,
                        request=self.request),
                    'boxplot-url': reverse(
                        'efcis-boxplot',
                        kwargs={'key': key},
                        format=format,
                        request=self.request),
                    'scatterplot-second-axis-url': reverse(
                        'efcis-scatterplot-second-axis',
                        kwargs={'axis1_key': key},
                        format=format,
                        request=self.request),
            }
            lines.append(line)

        return Response(lines)


class LineAPI(FilteredOpnamesAPIView):
    """API to return line for a single graph."""

    def get(self, request, key=None, format=None):
        numerical_opnames = self.filtered_opnames.exclude(waarde_n=None)
        wns_code, loc_id = key.split(GRAPH_KEY_SEPARATOR)
        our_opnames = numerical_opnames.filter(
            wns__wns_code=wns_code, locatie__loc_id=loc_id)
        points = our_opnames.values(
            'wns__wns_oms',
            'wns__parameter__par_code',
            'wns__eenheid__eenheid',
            'locatie__loc_oms',
            'detect__teken',
            'datum',
            'tijd',
            'waarde_n')

        points = list(points)
        if not points:
            logger.warn("Weird. No opnames found in LineAPI for key %s.",
                        key)
            return Response({})
        first = points[0]
        data = [{'datetime': '%sT%s.000Z' % (point['datum'],
                                             point['tijd'] or '00:00:00'),
                 'value': possibly_halved_or_krw_value(point)} for point in points]
        line = {'wns': first['wns__wns_oms'],
                'location': first['locatie__loc_oms'],
                'unit': first['wns__eenheid__eenheid'],
                'data': data,
                'id': key}
        return Response(line)


class BoxplotAPI(FilteredOpnamesAPIView):
    """API to return the Boxplot values for a single graph"""

    def get(self, request, key=None, format=None):
        numerical_opnames = self.filtered_opnames.exclude(waarde_n=None)
        wns_code, loc_id = key.split(GRAPH_KEY_SEPARATOR)
        our_opnames = numerical_opnames.filter(
            wns__wns_code=wns_code, locatie__loc_id=loc_id)
        points = our_opnames.values(
            'wns__wns_oms',
            'wns__parameter__par_code',
            'wns__eenheid__eenheid',
            'locatie__loc_id',
            'locatie__loc_oms',
            'datum',
            'tijd',
            'detect__teken',
            'waarde_n')

        points = list(points)
        first = points[0]
        values = [possibly_halved_or_krw_value(point)
                  for point in points]
        boxplot_data = {'mean': np.mean(values),
                        'median': np.median(values),
                        'min': np.min(values),
                        'max': np.max(values),
                        'std': np.std(values),
                        'num_values': len(values),
                        'q1': np.percentile(values, 25),
                        'q3': np.percentile(values, 75),
                        'p10': np.percentile(values, 10),
                        'p90': np.percentile(values, 90)}
        line = {'wns': first['wns__wns_oms'],
                'location_id': first['locatie__loc_id'],
                'location': first['locatie__loc_oms'],
                'unit': first['wns__eenheid__eenheid'],
                'boxplot_data': boxplot_data,
                'id': key}
        return Response(line)


class ScatterplotSecondAxisAPI(FilteredOpnamesAPIView):
    """API to return second axis lines for a single graph."""

    def get(self, request, axis1_key=None, format=None):
        numerical_opnames = self.filtered_opnames.exclude(waarde_n=None)
        wns_code, loc_id = axis1_key.split(GRAPH_KEY_SEPARATOR)
        our_opnames = numerical_opnames.filter(
            wns__wns_code=wns_code, locatie__loc_id=loc_id)
        points = our_opnames.values(
            'wns__wns_code',
            'wns__wns_oms',
            'wns__parameter__par_code',
            'wns__eenheid__eenheid',
            'locatie__loc_oms',
            'locatie__loc_id',
            'datum',
            'tijd')
        points = list(points)
        first = points[0]

        dates = [point['datum'] for point in points]
        opnames_with_correct_date = numerical_opnames.filter(
            datum__in=dates)
        lines_with_correct_dates = opnames_with_correct_date.values(
            'wns__wns_code',
            'wns__wns_oms',
            'wns__parameter__par_code',
            'wns__eenheid__eenheid',
            'locatie__loc_oms',
            'locatie__loc_id').exclude(
                wns__wns_code=wns_code, locatie__loc_id=loc_id).annotate(
                    Count('datum')).order_by('-datum__count')
        desired_number_of_points = len(points) * 0.5
        # ^^^ At least 50% matching points.
        lines_with_correct_dates = [
            line for line in lines_with_correct_dates
            if line['datum__count'] > desired_number_of_points]
        second_axis_lines = []
        for line in lines_with_correct_dates:
            key = '%s%s%s' % (line['wns__wns_code'],
                              GRAPH_KEY_SEPARATOR,
                              line['locatie__loc_id'])
            second_axis_lines.append(
                {'wns': line['wns__wns_oms'],
                 'location': line['locatie__loc_oms'],
                 'unit': line['wns__eenheid__eenheid'],
                 'url': reverse('efcis-scatterplot-graph',
                                kwargs={'axis1_key': axis1_key,
                                        'axis2_key': key},
                                format=format,
                                request=self.request),
                 'id': key})

        line = {'wns': first['wns__wns_oms'],
                'location': first['locatie__loc_oms'],
                'unit': first['wns__eenheid__eenheid'],
                'second_axis_lines': second_axis_lines,
                'id': axis1_key}

        return Response(line)


class ScatterplotGraphAPI(FilteredOpnamesAPIView):
    """API to return scatterplot x/y data for two axes."""

    def get(self, request, axis1_key=None, axis2_key=None, format=None):
        numerical_opnames = self.filtered_opnames.exclude(waarde_n=None)
        wns_code1, loc_id1 = axis1_key.split(GRAPH_KEY_SEPARATOR)
        wns_code2, loc_id2 = axis2_key.split(GRAPH_KEY_SEPARATOR)
        our_opnames1 = numerical_opnames.filter(
            wns__wns_code=wns_code1, locatie__loc_id=loc_id1).values(
                'wns__wns_oms',
                'wns__parameter__par_code',
                'wns__eenheid__eenheid',
                'locatie__loc_oms',
                'detect__teken',
                'datum',
                'waarde_n')
        our_opnames2 = numerical_opnames.filter(
            wns__wns_code=wns_code2, locatie__loc_id=loc_id2).values(
                'wns__wns_oms',
                'wns__parameter__par_code',
                'wns__eenheid__eenheid',
                'locatie__loc_oms',
                'detect__teken',
                'datum',
                'waarde_n')
        dates = [opname['datum'] for opname in our_opnames1]

        points = []
        for date in dates:
            x_candidates = [opname for opname in our_opnames1
                            if opname['datum'] == date]
            y_candidates = [opname for opname in our_opnames2
                            if opname['datum'] == date]
            if not (x_candidates and y_candidates):
                continue
            x = possibly_halved_or_krw_value(x_candidates[0])
            y = possibly_halved_or_krw_value(y_candidates[0])
            points.append({'x': x, 'y': y})

        first_x = our_opnames1[0]
        first_y = our_opnames2[0]
        result = {
            'x_wns': first_x['wns__wns_oms'],
            'x_location': first_x['locatie__loc_oms'],
            'x_unit': first_x['wns__eenheid__eenheid'],
            'x_id': axis1_key,

            'y_wns': first_y['wns__wns_oms'],
            'y_location': first_y['locatie__loc_oms'],
            'y_unit': first_y['wns__eenheid__eenheid'],
            'y_id': axis2_key,

            'points': points}
        return Response(result)


class ExportFormatsAPI(APIView):
    """Show available export formats (umaquo xml + various csv exports)."""

    def get(self, request, format=None):
        result = []
        for import_mapping in models.ImportMapping.objects.filter(
                tabel_naam='Opname').filter(is_export=True):
            url = reverse('efcis-export-csv',
                          request=request,
                          kwargs={'import_mapping_id': import_mapping.id})
            result.append({'name': import_mapping.code,
                           'url': url})

        xml_url = reverse('efcis-export-xml', request=request)
        result.append({'name': "umaquo XML",
                       'url': xml_url})
        return Response(result)


class ExportCSVView(FilteredOpnamesAPIView):

    def row_iterator(self, import_mapping):
        """Return rows as list of lists."""
        opnames = self.filtered_opnames.select_related(
            'locatie',
            'locatie__watertype',
            'wns',
            'activiteit',
            'detect',
            'wns__parameter',
            'wns__eenheid',
            'wns__hoedanigheid',
            'wns__compartiment',
            'locatie__waterlichaam',
<<<<<<< HEAD
        ).order_by()
        return export_data.get_csv_context(opnames, import_mapping)
=======
        )
        opnames = opnames.order_by()  # Switch off sorting.
        context = export_data.get_csv_context(opnames, import_mapping)
        return context
>>>>>>> e9d44caa

    def get(self, request, import_mapping_id=None, format=None):
        import_mapping = models.ImportMapping.objects.get(
            pk=import_mapping_id)
        filename = "%s-%s.csv" % (
            slugify(import_mapping.code),
            datetime.now().strftime("%Y-%m-%d_%H%M"))
        response = HttpResponse(content_type='text/csv')
        response[
            'Content-Disposition'] = 'attachment; filename="%s"' % filename
        import csv
        writer = export_data.UnicodeWriter(
            response,
            dialect='excel',
            delimiter=str(import_mapping.scheiding_teken))
        for row in self.row_iterator(import_mapping):
            writer.writerow(row)
        return response


class UmaquoXMLRenderer(TemplateHTMLRenderer):
    media_type = 'application/xml'
    format = 'xml'
    template_name = 'lizard_efcis/umaquo.xml'


class ExportXMLView(FilteredOpnamesAPIView):
    renderer_classes = (UmaquoXMLRenderer, )

    def data(self):
        """Return context for the renderer's template.

        So: if you have 'for thingy in thingies' in your template, you need to
        have 'thingies' in the dictionary you return here.
        """
        context = export_data.get_xml_context(self.filtered_opnames)
        return context

    def get(self, request, format=None):
        filename = "umaquo-%s.xml" % datetime.now().strftime("%Y-%m-%d_%H%M")
        headers = {'Content-Disposition': 'attachment; filename="%s"' % filename}
        return Response(self.data(),
                        headers=headers)


class KRWAreasAPI(APIView):
    """Return KRW areas for simple display.
    """

    def get(self, request, format=None):
        locaties = models.Locatie.objects.filter(is_krw_area=True)
        serializer = serializers.KRWAreaSerializer(
            locaties,
            many=True)
        result = serializer.data
        return Response(result)<|MERGE_RESOLUTION|>--- conflicted
+++ resolved
@@ -925,15 +925,8 @@
             'wns__hoedanigheid',
             'wns__compartiment',
             'locatie__waterlichaam',
-<<<<<<< HEAD
         ).order_by()
         return export_data.get_csv_context(opnames, import_mapping)
-=======
-        )
-        opnames = opnames.order_by()  # Switch off sorting.
-        context = export_data.get_csv_context(opnames, import_mapping)
-        return context
->>>>>>> e9d44caa
 
     def get(self, request, import_mapping_id=None, format=None):
         import_mapping = models.ImportMapping.objects.get(
